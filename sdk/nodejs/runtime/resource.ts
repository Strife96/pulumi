--- conflicted
+++ resolved
@@ -17,8 +17,6 @@
 let resourceChain: Promise<void> = Promise.resolve();
 let resourceChainLabel: string | undefined = undefined;
 
-<<<<<<< HEAD
-=======
 const registrations = new Set<Resource>();
 const pendingRegistrations = new Map<Resource, PendingRegistration>();
 
@@ -30,7 +28,6 @@
     resolveProps: Promise<PropertyTransfer>;
 }
 
->>>>>>> 7e48e872
 /**
  * registerResource registers a new resource object with a given type t and name.  It returns the auto-generated URN
  * and the ID that will resolve after the deployment has completed.  All properties will be initialized to property
@@ -43,24 +40,14 @@
     log.debug(`Registering resource: t=${t}, name=${name}, custom=${custom}` +
         (excessiveDebugOutput ? `, props=${JSON.stringify(props)}` : ``));
 
-<<<<<<< HEAD
-=======
     if (registrations.has(res)) {
         throw new Error("Resource has already been registered");
     } else if (pendingRegistrations.has(res)) {
         throw new Error("Resource is already in the process of being registered");
     }
 
->>>>>>> 7e48e872
     // Pre-allocate an error so we have a clean stack to print even if an asynchronous operation occurs.
     const createError: Error = new Error(`Resource '${name}' [${t}] could not be registered`);
-
-    // Simply initialize the URN property and get prepared to resolve it later on.
-    let resolveURN: ((urn: URN | undefined) => void) | undefined;
-    (res as any).urn = debuggablePromise(
-        new Promise<URN | undefined>((resolve) => { resolveURN = resolve; }),
-        `resolveURN(${label})`,
-    );
 
     // Simply initialize the URN property and get prepared to resolve it later on.
     let resolveURN: ((urn: URN | undefined) => void) | undefined;
@@ -78,18 +65,6 @@
         );
     }
 
-<<<<<<< HEAD
-    // Ensure we depend on any children plus any explicit dependsOns.
-    const allDependsOn: Resource[] = [];
-    if (parent) {
-        allDependsOn.push(parent);
-    }
-    if (dependsOn) {
-        allDependsOn.push(...dependsOn);
-    }
-
-=======
->>>>>>> 7e48e872
     // Now "transfer" all input properties; this simply awaits any promises and resolves when they all do.
     const transfer: Promise<PropertyTransfer> = debuggablePromise(
         transferProperties(res, label, props, dependsOn), `transferProperties(${label})`);
@@ -128,11 +103,7 @@
                     parentURN = await parent.urn;
                 }
 
-<<<<<<< HEAD
-                const req = new resproto.NewResourceRequest();
-=======
                 const req = new resproto.RegisterResourceRequest();
->>>>>>> 7e48e872
                 req.setType(t);
                 req.setName(name);
                 req.setParent(parentURN);
